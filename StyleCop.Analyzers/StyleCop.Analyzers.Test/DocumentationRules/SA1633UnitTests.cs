--- conflicted
+++ resolved
@@ -2,12 +2,9 @@
 {
     using System.Threading;
     using System.Threading.Tasks;
-<<<<<<< HEAD
 
     using Microsoft.CodeAnalysis.CodeFixes;
-    using Microsoft.CodeAnalysis.Diagnostics;
-=======
->>>>>>> 58f4bc8c
+
     using StyleCop.Analyzers.DocumentationRules;
     using Xunit;
 
@@ -165,8 +162,7 @@
 }
 ";
 
-<<<<<<< HEAD
-            var expectedDiagnostic = this.CSharpDiagnostic().WithLocation(1, 1).WithArguments("XML is invalid.");
+            var expectedDiagnostic = this.CSharpDiagnostic(FileHeaderAnalyzers.SA1633DescriptorMalformed).WithLocation(1, 1);
             await
                 this.VerifyCSharpDiagnosticAsync(testCode, expectedDiagnostic, CancellationToken.None)
                     .ConfigureAwait(false);
@@ -179,6 +175,8 @@
 {
 }
 ";
+            await this.VerifyCSharpDiagnosticAsync(fixCode, EmptyDiagnosticResults, CancellationToken.None).ConfigureAwait(false);
+            await this.VerifyCSharpFixAsync(testCode, fixCode).ConfigureAwait(false);
         }
 
         /// <summary>
@@ -196,10 +194,7 @@
 }
 ";
 
-            var expectedDiagnostic = this.CSharpDiagnostic().WithLocation(1, 1).WithArguments("XML is invalid.");
-=======
             var expectedDiagnostic = this.CSharpDiagnostic(FileHeaderAnalyzers.SA1633DescriptorMalformed).WithLocation(1, 1);
->>>>>>> 58f4bc8c
             await this.VerifyCSharpDiagnosticAsync(testCode, expectedDiagnostic, CancellationToken.None).ConfigureAwait(false);
 
             var fixCode = @"// <copyright file=""Test0.cs"" company=""FooCorp"">
