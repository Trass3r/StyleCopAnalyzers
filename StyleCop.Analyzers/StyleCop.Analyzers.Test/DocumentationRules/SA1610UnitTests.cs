﻿namespace StyleCop.Analyzers.Test.DocumentationRules
{
    using System.Threading;
    using System.Threading.Tasks;
    using Microsoft.CodeAnalysis.CodeFixes;
    using Microsoft.CodeAnalysis.Diagnostics;
    using StyleCop.Analyzers.DocumentationRules;
    using TestHelper;
    using Xunit;

    /// <summary>
    /// This class contains unit tests for <see cref="SA1610PropertyDocumentationMustHaveValueText"/>.
    /// </summary>
    public class SA1610UnitTests : CodeFixVerifier
    {
        [Fact]
        public async Task TestEmptySourceAsync()
        {
            var testCode = string.Empty;
            await this.VerifyCSharpDiagnosticAsync(testCode, EmptyDiagnosticResults, CancellationToken.None).ConfigureAwait(false);
        }
        
        [Fact]
        public async Task TestPropertyWithDocumentationAsync()
        {
            var testCode = @"
/// <summary>
/// Foo
/// </summary>
public class ClassName
{
    /// <value>
    /// Foo
    /// </value>
    public ClassName Property { get; set; }
}";
            await this.VerifyCSharpDiagnosticAsync(testCode, EmptyDiagnosticResults, CancellationToken.None).ConfigureAwait(false);
        }

        [Fact]
        public async Task TestPropertyWithInheritedDocumentationAsync()
        {
            var testCode = @"
/// <summary>
/// Foo
/// </summary>
public class ClassName
{
    /// <inheritdoc/>
    public ClassName Property { get; set; }
}";
            await this.VerifyCSharpDiagnosticAsync(testCode, EmptyDiagnosticResults, CancellationToken.None).ConfigureAwait(false);
        }

        [Fact]
        public async Task TestPropertyNoDocumentationAsync()
        {
            var testCode = @"
/// <summary>
/// Foo
/// </summary>
public class ClassName
{
    public ClassName Property { get; set; }
}";
            await this.VerifyCSharpDiagnosticAsync(testCode, EmptyDiagnosticResults, CancellationToken.None).ConfigureAwait(false);
        }

        [Fact]
<<<<<<< HEAD
        public async Task TestPropertyWithoutDocumentationAsync()
=======
        public async Task TestPropertyWithEmptyDocumentationNoSummary()
>>>>>>> 5c8f6907
        {
            var testCode = @"
/// <summary>
/// Foo
/// </summary>
public class ClassName
{
    /// <value>
    /// 
    /// </value>
    public ClassName Property { get; set; }
}";

            DiagnosticResult expected = this.CSharpDiagnostic().WithLocation(10, 22);
<<<<<<< HEAD
            await this.VerifyCSharpDiagnosticAsync(testCode, expected, CancellationToken.None).ConfigureAwait(false);
=======
            await this.VerifyCSharpDiagnosticAsync(testCode, expected, CancellationToken.None);
            await this.VerifyCSharpFixAsync(testCode, testCode, cancellationToken: CancellationToken.None);
        }

        [Fact]
        public async Task TestPropertyWithEmptySummaryDocumentation()
        {
            var testCode = @"
/// <summary>
/// 
/// </summary>
public class ClassName
{
    /// <summary>
    /// 
    /// </summary>
    /// <value>
    /// 
    /// </value>
    public ClassName Property { get; set; }
}";

            // No changes are made.
            var fixedCode = testCode;

            DiagnosticResult expected = this.CSharpDiagnostic().WithLocation(13, 22);
            await this.VerifyCSharpDiagnosticAsync(testCode, expected, CancellationToken.None);
            await this.VerifyCSharpFixAsync(testCode, fixedCode, cancellationToken: CancellationToken.None);
        }

        [Fact]
        public async Task TestPropertyWithStandardSummaryDocumentation()
        {
            var testCode = @"
/// <summary>
/// 
/// </summary>
public class ClassName
{
    /// <summary>
    /// Gets or sets a property.
    /// </summary>
    /// <value>
    /// 
    /// </value>
    public ClassName Property { get; set; }
}";

            var fixedCode = @"
/// <summary>
/// 
/// </summary>
public class ClassName
{
    /// <summary>
    /// Gets or sets a property.
    /// </summary>
    /// <value>
    /// <placeholder>A property.</placeholder>
    /// </value>
    public ClassName Property { get; set; }
}";

            DiagnosticResult expected = this.CSharpDiagnostic().WithLocation(13, 22);
            await this.VerifyCSharpDiagnosticAsync(testCode, expected, CancellationToken.None);
            await this.VerifyCSharpFixAsync(testCode, fixedCode, cancellationToken: CancellationToken.None);
        }

        [Fact]
        public async Task TestGetterOnlyPropertyWithStandardSummaryDocumentation()
        {
            var testCode = @"
/// <summary>
/// 
/// </summary>
public class ClassName
{
    /// <summary>
    /// Gets a property.
    /// </summary>
    /// <value>
    /// 
    /// </value>
    public ClassName Property { get; }
}";

            var fixedCode = @"
/// <summary>
/// 
/// </summary>
public class ClassName
{
    /// <summary>
    /// Gets a property.
    /// </summary>
    /// <value>
    /// <placeholder>A property.</placeholder>
    /// </value>
    public ClassName Property { get; }
}";

            DiagnosticResult expected = this.CSharpDiagnostic().WithLocation(13, 22);
            await this.VerifyCSharpDiagnosticAsync(testCode, expected, CancellationToken.None);
            await this.VerifyCSharpFixAsync(testCode, fixedCode, cancellationToken: CancellationToken.None);
        }

        [Fact]
        public async Task TestSetterOnlyPropertyWithStandardSummaryDocumentation()
        {
            var testCode = @"
/// <summary>
/// 
/// </summary>
public class ClassName
{
    /// <summary>
    /// Sets a property.
    /// </summary>
    /// <value>
    /// 
    /// </value>
    public ClassName Property { set { } }
}";

            var fixedCode = @"
/// <summary>
/// 
/// </summary>
public class ClassName
{
    /// <summary>
    /// Sets a property.
    /// </summary>
    /// <value>
    /// <placeholder>A property.</placeholder>
    /// </value>
    public ClassName Property { set { } }
}";

            DiagnosticResult expected = this.CSharpDiagnostic().WithLocation(13, 22);
            await this.VerifyCSharpDiagnosticAsync(testCode, expected, CancellationToken.None);
            await this.VerifyCSharpFixAsync(testCode, fixedCode, cancellationToken: CancellationToken.None);
        }

        [Fact]
        public async Task TestPropertyWithNonStandardSummaryDocumentation()
        {
            var testCode = @"
/// <summary>
/// 
/// </summary>
public class ClassName
{
    /// <summary>
    /// A property.
    /// </summary>
    /// <value>
    /// 
    /// </value>
    public ClassName Property { get; set; }
}";

            var fixedCode = @"
/// <summary>
/// 
/// </summary>
public class ClassName
{
    /// <summary>
    /// A property.
    /// </summary>
    /// <value>
    /// <placeholder>A property.</placeholder>
    /// </value>
    public ClassName Property { get; set; }
}";

            DiagnosticResult expected = this.CSharpDiagnostic().WithLocation(13, 22);
            await this.VerifyCSharpDiagnosticAsync(testCode, expected, CancellationToken.None);
            await this.VerifyCSharpFixAsync(testCode, fixedCode, cancellationToken: CancellationToken.None);
>>>>>>> 5c8f6907
        }

        protected override DiagnosticAnalyzer GetCSharpDiagnosticAnalyzer()
        {
            return new SA1610PropertyDocumentationMustHaveValueText();
        }

        protected override CodeFixProvider GetCSharpCodeFixProvider()
        {
            return new SA1609SA1610CodeFixProvider();
        }
    }
}<|MERGE_RESOLUTION|>--- conflicted
+++ resolved
@@ -67,11 +67,7 @@
         }
 
         [Fact]
-<<<<<<< HEAD
-        public async Task TestPropertyWithoutDocumentationAsync()
-=======
-        public async Task TestPropertyWithEmptyDocumentationNoSummary()
->>>>>>> 5c8f6907
+        public async Task TestPropertyWithEmptyDocumentationNoSummaryAsync()
         {
             var testCode = @"
 /// <summary>
@@ -86,15 +82,12 @@
 }";
 
             DiagnosticResult expected = this.CSharpDiagnostic().WithLocation(10, 22);
-<<<<<<< HEAD
-            await this.VerifyCSharpDiagnosticAsync(testCode, expected, CancellationToken.None).ConfigureAwait(false);
-=======
-            await this.VerifyCSharpDiagnosticAsync(testCode, expected, CancellationToken.None);
-            await this.VerifyCSharpFixAsync(testCode, testCode, cancellationToken: CancellationToken.None);
-        }
-
-        [Fact]
-        public async Task TestPropertyWithEmptySummaryDocumentation()
+            await this.VerifyCSharpDiagnosticAsync(testCode, expected, CancellationToken.None).ConfigureAwait(false);
+            await this.VerifyCSharpFixAsync(testCode, testCode, cancellationToken: CancellationToken.None).ConfigureAwait(false);
+        }
+
+        [Fact]
+        public async Task TestPropertyWithEmptySummaryDocumentationAsync()
         {
             var testCode = @"
 /// <summary>
@@ -115,12 +108,12 @@
             var fixedCode = testCode;
 
             DiagnosticResult expected = this.CSharpDiagnostic().WithLocation(13, 22);
-            await this.VerifyCSharpDiagnosticAsync(testCode, expected, CancellationToken.None);
-            await this.VerifyCSharpFixAsync(testCode, fixedCode, cancellationToken: CancellationToken.None);
-        }
-
-        [Fact]
-        public async Task TestPropertyWithStandardSummaryDocumentation()
+            await this.VerifyCSharpDiagnosticAsync(testCode, expected, CancellationToken.None).ConfigureAwait(false);
+            await this.VerifyCSharpFixAsync(testCode, fixedCode, cancellationToken: CancellationToken.None).ConfigureAwait(false);
+        }
+
+        [Fact]
+        public async Task TestPropertyWithStandardSummaryDocumentationAsync()
         {
             var testCode = @"
 /// <summary>
@@ -153,12 +146,12 @@
 }";
 
             DiagnosticResult expected = this.CSharpDiagnostic().WithLocation(13, 22);
-            await this.VerifyCSharpDiagnosticAsync(testCode, expected, CancellationToken.None);
-            await this.VerifyCSharpFixAsync(testCode, fixedCode, cancellationToken: CancellationToken.None);
-        }
-
-        [Fact]
-        public async Task TestGetterOnlyPropertyWithStandardSummaryDocumentation()
+            await this.VerifyCSharpDiagnosticAsync(testCode, expected, CancellationToken.None).ConfigureAwait(false);
+            await this.VerifyCSharpFixAsync(testCode, fixedCode, cancellationToken: CancellationToken.None).ConfigureAwait(false);
+        }
+
+        [Fact]
+        public async Task TestGetterOnlyPropertyWithStandardSummaryDocumentationAsync()
         {
             var testCode = @"
 /// <summary>
@@ -191,12 +184,12 @@
 }";
 
             DiagnosticResult expected = this.CSharpDiagnostic().WithLocation(13, 22);
-            await this.VerifyCSharpDiagnosticAsync(testCode, expected, CancellationToken.None);
-            await this.VerifyCSharpFixAsync(testCode, fixedCode, cancellationToken: CancellationToken.None);
-        }
-
-        [Fact]
-        public async Task TestSetterOnlyPropertyWithStandardSummaryDocumentation()
+            await this.VerifyCSharpDiagnosticAsync(testCode, expected, CancellationToken.None).ConfigureAwait(false);
+            await this.VerifyCSharpFixAsync(testCode, fixedCode, cancellationToken: CancellationToken.None).ConfigureAwait(false);
+        }
+
+        [Fact]
+        public async Task TestSetterOnlyPropertyWithStandardSummaryDocumentationAsync()
         {
             var testCode = @"
 /// <summary>
@@ -229,12 +222,12 @@
 }";
 
             DiagnosticResult expected = this.CSharpDiagnostic().WithLocation(13, 22);
-            await this.VerifyCSharpDiagnosticAsync(testCode, expected, CancellationToken.None);
-            await this.VerifyCSharpFixAsync(testCode, fixedCode, cancellationToken: CancellationToken.None);
-        }
-
-        [Fact]
-        public async Task TestPropertyWithNonStandardSummaryDocumentation()
+            await this.VerifyCSharpDiagnosticAsync(testCode, expected, CancellationToken.None).ConfigureAwait(false);
+            await this.VerifyCSharpFixAsync(testCode, fixedCode, cancellationToken: CancellationToken.None).ConfigureAwait(false);
+        }
+
+        [Fact]
+        public async Task TestPropertyWithNonStandardSummaryDocumentationAsync()
         {
             var testCode = @"
 /// <summary>
@@ -267,9 +260,8 @@
 }";
 
             DiagnosticResult expected = this.CSharpDiagnostic().WithLocation(13, 22);
-            await this.VerifyCSharpDiagnosticAsync(testCode, expected, CancellationToken.None);
-            await this.VerifyCSharpFixAsync(testCode, fixedCode, cancellationToken: CancellationToken.None);
->>>>>>> 5c8f6907
+            await this.VerifyCSharpDiagnosticAsync(testCode, expected, CancellationToken.None).ConfigureAwait(false);
+            await this.VerifyCSharpFixAsync(testCode, fixedCode, cancellationToken: CancellationToken.None).ConfigureAwait(false);
         }
 
         protected override DiagnosticAnalyzer GetCSharpDiagnosticAnalyzer()
