--- conflicted
+++ resolved
@@ -140,7 +140,6 @@
     <Compile Include="Helpers\CodeFixVerifier.Helper.cs" />
     <Compile Include="Helpers\DiagnosticResult.cs" />
     <Compile Include="Helpers\DiagnosticVerifier.Helper.cs" />
-<<<<<<< HEAD
     <Compile Include="LayoutRules\SA1500\SA1500UnitTests.Blocks.cs" />
     <Compile Include="LayoutRules\SA1500\SA1500UnitTests.Classes.cs" />
     <Compile Include="LayoutRules\SA1500\SA1500UnitTests.Constructors.cs" />
@@ -162,10 +161,8 @@
     <Compile Include="LayoutRules\SA1500\SA1500UnitTests.Structs.cs" />
     <Compile Include="LayoutRules\SA1500\SA1500UnitTests.Switches.cs" />
     <Compile Include="LayoutRules\SA1500\SA1500UnitTests.TryCatchFinallys.cs" />
+    <Compile Include="LayoutRules\SA1507UnitTests.cs" />
     <Compile Include="LayoutRules\SA1513UnitTests.cs" />
-=======
-    <Compile Include="LayoutRules\SA1507UnitTests.cs" />
->>>>>>> 7c19492d
     <Compile Include="LayoutRules\SA1516UnitTests.cs" />
     <Compile Include="LayoutRules\SA1517UnitTests.cs" />
     <Compile Include="LayoutRules\SA1518UnitTests.cs" />
