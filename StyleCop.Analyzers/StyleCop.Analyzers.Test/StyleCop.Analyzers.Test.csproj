﻿<?xml version="1.0" encoding="utf-8"?>
<Project ToolsVersion="4.0" DefaultTargets="Build" xmlns="http://schemas.microsoft.com/developer/msbuild/2003">
  <Import Project="..\..\packages\xunit.runner.visualstudio.2.0.0\build\net20\xunit.runner.visualstudio.props" Condition="Exists('..\..\packages\xunit.runner.visualstudio.2.0.0\build\net20\xunit.runner.visualstudio.props')" />
  <Import Project="..\..\packages\xunit.core.2.0.0\build\Xamarin.iOS\xunit.core.props" Condition="Exists('..\..\packages\xunit.core.2.0.0\build\Xamarin.iOS\xunit.core.props')" />
  <Import Project="..\..\packages\xunit.core.2.0.0\build\portable-net45+win+wpa81+wp80+monotouch+monoandroid+Xamarin.iOS\xunit.core.props" Condition="Exists('..\..\packages\xunit.core.2.0.0\build\portable-net45+win+wpa81+wp80+monotouch+monoandroid+Xamarin.iOS\xunit.core.props')" />
  <PropertyGroup>
    <Configuration Condition=" '$(Configuration)' == '' ">Debug</Configuration>
    <Platform Condition=" '$(Platform)' == '' ">AnyCPU</Platform>
    <ProductVersion>8.0.30703</ProductVersion>
    <SchemaVersion>2.0</SchemaVersion>
    <ProjectGuid>{3EB54B68-A7AA-45E8-A97B-A0746712140B}</ProjectGuid>
    <ProjectTypeGuids>{3AC096D0-A1C2-E12C-1390-A8335801FDAB};{FAE04EC0-301F-11D3-BF4B-00C04F79EFBC}</ProjectTypeGuids>
    <OutputType>Library</OutputType>
    <AppDesignerFolder>Properties</AppDesignerFolder>
    <RootNamespace>StyleCop.Analyzers.Test</RootNamespace>
    <AssemblyName>StyleCop.Analyzers.Test</AssemblyName>
    <TargetFrameworkVersion>v4.5</TargetFrameworkVersion>
    <FileAlignment>512</FileAlignment>
    <TargetFrameworkProfile />
  </PropertyGroup>
  <PropertyGroup Condition=" '$(Configuration)|$(Platform)' == 'Debug|AnyCPU' ">
    <DebugSymbols>true</DebugSymbols>
    <DebugType>full</DebugType>
    <Optimize>false</Optimize>
    <OutputPath>bin\Debug\</OutputPath>
    <DefineConstants>DEBUG;TRACE</DefineConstants>
    <ErrorReport>prompt</ErrorReport>
    <WarningLevel>4</WarningLevel>
    <Prefer32Bit>false</Prefer32Bit>
    <DocumentationFile>bin\Debug\StyleCop.Analyzers.Test.xml</DocumentationFile>
    <NoWarn>1591</NoWarn>
    <CodeAnalysisRuleSet>..\StyleCop.Analyzers.ruleset</CodeAnalysisRuleSet>
  </PropertyGroup>
  <PropertyGroup Condition=" '$(Configuration)|$(Platform)' == 'Release|AnyCPU' ">
    <DebugType>pdbonly</DebugType>
    <Optimize>true</Optimize>
    <OutputPath>bin\Release\</OutputPath>
    <DefineConstants>TRACE</DefineConstants>
    <ErrorReport>prompt</ErrorReport>
    <WarningLevel>4</WarningLevel>
    <Prefer32Bit>false</Prefer32Bit>
    <DocumentationFile>bin\Release\StyleCop.Analyzers.Test.xml</DocumentationFile>
    <NoWarn>1591</NoWarn>
    <CodeAnalysisRuleSet>..\StyleCop.Analyzers.ruleset</CodeAnalysisRuleSet>
  </PropertyGroup>
  <ItemGroup>
    <Reference Include="Microsoft.CodeAnalysis, Version=1.0.0.0, Culture=neutral, PublicKeyToken=31bf3856ad364e35, processorArchitecture=MSIL">
      <SpecificVersion>False</SpecificVersion>
      <HintPath>..\..\packages\Microsoft.CodeAnalysis.Common.1.0.0-rc2\lib\net45\Microsoft.CodeAnalysis.dll</HintPath>
    </Reference>
    <Reference Include="Microsoft.CodeAnalysis.CSharp, Version=1.0.0.0, Culture=neutral, PublicKeyToken=31bf3856ad364e35, processorArchitecture=MSIL">
      <SpecificVersion>False</SpecificVersion>
      <HintPath>..\..\packages\Microsoft.CodeAnalysis.CSharp.1.0.0-rc2\lib\net45\Microsoft.CodeAnalysis.CSharp.dll</HintPath>
    </Reference>
    <Reference Include="Microsoft.CodeAnalysis.CSharp.Desktop, Version=1.0.0.0, Culture=neutral, PublicKeyToken=31bf3856ad364e35, processorArchitecture=MSIL">
      <SpecificVersion>False</SpecificVersion>
      <HintPath>..\..\packages\Microsoft.CodeAnalysis.CSharp.1.0.0-rc2\lib\net45\Microsoft.CodeAnalysis.CSharp.Desktop.dll</HintPath>
    </Reference>
    <Reference Include="Microsoft.CodeAnalysis.CSharp.Workspaces, Version=1.0.0.0, Culture=neutral, PublicKeyToken=31bf3856ad364e35, processorArchitecture=MSIL">
      <SpecificVersion>False</SpecificVersion>
      <HintPath>..\..\packages\Microsoft.CodeAnalysis.CSharp.Workspaces.1.0.0-rc2\lib\net45\Microsoft.CodeAnalysis.CSharp.Workspaces.dll</HintPath>
    </Reference>
    <Reference Include="Microsoft.CodeAnalysis.CSharp.Workspaces.Desktop, Version=1.0.0.0, Culture=neutral, PublicKeyToken=31bf3856ad364e35, processorArchitecture=MSIL">
      <SpecificVersion>False</SpecificVersion>
      <HintPath>..\..\packages\Microsoft.CodeAnalysis.CSharp.Workspaces.1.0.0-rc2\lib\net45\Microsoft.CodeAnalysis.CSharp.Workspaces.Desktop.dll</HintPath>
    </Reference>
    <Reference Include="Microsoft.CodeAnalysis.Desktop, Version=1.0.0.0, Culture=neutral, PublicKeyToken=31bf3856ad364e35, processorArchitecture=MSIL">
      <SpecificVersion>False</SpecificVersion>
      <HintPath>..\..\packages\Microsoft.CodeAnalysis.Common.1.0.0-rc2\lib\net45\Microsoft.CodeAnalysis.Desktop.dll</HintPath>
    </Reference>
    <Reference Include="Microsoft.CodeAnalysis.Workspaces, Version=1.0.0.0, Culture=neutral, PublicKeyToken=31bf3856ad364e35, processorArchitecture=MSIL">
      <SpecificVersion>False</SpecificVersion>
      <HintPath>..\..\packages\Microsoft.CodeAnalysis.Workspaces.Common.1.0.0-rc2\lib\net45\Microsoft.CodeAnalysis.Workspaces.dll</HintPath>
    </Reference>
    <Reference Include="Microsoft.CodeAnalysis.Workspaces.Desktop, Version=1.0.0.0, Culture=neutral, PublicKeyToken=31bf3856ad364e35, processorArchitecture=MSIL">
      <SpecificVersion>False</SpecificVersion>
      <HintPath>..\..\packages\Microsoft.CodeAnalysis.Workspaces.Common.1.0.0-rc2\lib\net45\Microsoft.CodeAnalysis.Workspaces.Desktop.dll</HintPath>
    </Reference>
    <Reference Include="System" />
    <Reference Include="System.Collections.Immutable, Version=1.1.33.0, Culture=neutral, PublicKeyToken=b03f5f7f11d50a3a, processorArchitecture=MSIL">
      <SpecificVersion>False</SpecificVersion>
      <HintPath>..\..\packages\System.Collections.Immutable.1.1.33-beta\lib\portable-net45+win8+wp8+wpa81\System.Collections.Immutable.dll</HintPath>
    </Reference>
    <Reference Include="System.Composition.AttributedModel">
      <HintPath>..\..\packages\Microsoft.Composition.1.0.27\lib\portable-net45+win8+wp8+wpa81\System.Composition.AttributedModel.dll</HintPath>
    </Reference>
    <Reference Include="System.Composition.Convention">
      <HintPath>..\..\packages\Microsoft.Composition.1.0.27\lib\portable-net45+win8+wp8+wpa81\System.Composition.Convention.dll</HintPath>
    </Reference>
    <Reference Include="System.Composition.Hosting">
      <HintPath>..\..\packages\Microsoft.Composition.1.0.27\lib\portable-net45+win8+wp8+wpa81\System.Composition.Hosting.dll</HintPath>
    </Reference>
    <Reference Include="System.Composition.Runtime">
      <HintPath>..\..\packages\Microsoft.Composition.1.0.27\lib\portable-net45+win8+wp8+wpa81\System.Composition.Runtime.dll</HintPath>
    </Reference>
    <Reference Include="System.Composition.TypedParts">
      <HintPath>..\..\packages\Microsoft.Composition.1.0.27\lib\portable-net45+win8+wp8+wpa81\System.Composition.TypedParts.dll</HintPath>
    </Reference>
    <Reference Include="System.Core" />
    <Reference Include="System.Reflection.Metadata, Version=1.0.18.0, Culture=neutral, PublicKeyToken=b03f5f7f11d50a3a, processorArchitecture=MSIL">
      <SpecificVersion>False</SpecificVersion>
      <HintPath>..\..\packages\System.Reflection.Metadata.1.0.18-beta\lib\portable-net45+win8\System.Reflection.Metadata.dll</HintPath>
    </Reference>
    <Reference Include="System.Xml.Linq" />
    <Reference Include="System.Data.DataSetExtensions" />
    <Reference Include="Microsoft.CSharp" />
    <Reference Include="System.Data" />
    <Reference Include="System.Xml" />
    <Reference Include="xunit.abstractions, Version=2.0.0.0, Culture=neutral, PublicKeyToken=8d05b1bb7a6fdb6c, processorArchitecture=MSIL">
      <HintPath>..\..\packages\xunit.abstractions.2.0.0\lib\net35\xunit.abstractions.dll</HintPath>
      <Private>True</Private>
    </Reference>
    <Reference Include="xunit.assert, Version=2.0.0.2929, Culture=neutral, PublicKeyToken=8d05b1bb7a6fdb6c, processorArchitecture=MSIL">
      <HintPath>..\..\packages\xunit.assert.2.0.0\lib\portable-net45+win+wpa81+wp80+monotouch+monoandroid+Xamarin.iOS\xunit.assert.dll</HintPath>
      <Private>True</Private>
    </Reference>
    <Reference Include="xunit.core, Version=2.0.0.2929, Culture=neutral, PublicKeyToken=8d05b1bb7a6fdb6c, processorArchitecture=MSIL">
      <HintPath>..\..\packages\xunit.extensibility.core.2.0.0\lib\portable-net45+win+wpa81+wp80+monotouch+monoandroid+Xamarin.iOS\xunit.core.dll</HintPath>
      <Private>True</Private>
    </Reference>
  </ItemGroup>
  <ItemGroup>
    <Compile Include="DocumentationRules\FileHeaderTestBase.cs" />
    <Compile Include="DocumentationRules\SA1600UnitTests.cs" />
    <Compile Include="DocumentationRules\SA1601UnitTests.cs" />
    <Compile Include="DocumentationRules\SA1602UnitTests.cs" />
    <Compile Include="DocumentationRules\SA1603UnitTests.cs" />
    <Compile Include="DocumentationRules\SA1604UnitTests.cs" />
    <Compile Include="DocumentationRules\SA1605UnitTests.cs" />
    <Compile Include="DocumentationRules\SA1606UnitTests.cs" />
    <Compile Include="DocumentationRules\SA1607UnitTests.cs" />
    <Compile Include="DocumentationRules\SA1608UnitTests.cs" />
    <Compile Include="DocumentationRules\SA1609UnitTests.cs" />
    <Compile Include="DocumentationRules\SA1610UnitTests.cs" />
    <Compile Include="DocumentationRules\SA1611UnitTests.cs" />
    <Compile Include="DocumentationRules\SA1612UnitTests.cs" />
    <Compile Include="DocumentationRules\SA1613UnitTests.cs" />
    <Compile Include="DocumentationRules\SA1614UnitTests.cs" />
    <Compile Include="DocumentationRules\SA1615UnitTests.cs" />
    <Compile Include="DocumentationRules\SA1616UnitTests.cs" />
    <Compile Include="DocumentationRules\SA1617UnitTests.cs" />
    <Compile Include="DocumentationRules\SA1618UnitTests.cs" />
    <Compile Include="DocumentationRules\SA1619UnitTests.cs" />
    <Compile Include="DocumentationRules\SA1620UnitTests.cs" />
    <Compile Include="DocumentationRules\SA1621UnitTests.cs" />
    <Compile Include="DocumentationRules\SA1622UnitTests.cs" />
    <Compile Include="DocumentationRules\SA1626UnitTests.cs" />
    <Compile Include="DocumentationRules\SA1633UnitTests.cs" />
    <Compile Include="DocumentationRules\SA1634UnitTests.cs" />
    <Compile Include="DocumentationRules\SA1635UnitTests.cs" />
    <Compile Include="DocumentationRules\SA1637UnitTests.cs" />
    <Compile Include="DocumentationRules\SA1638UnitTests.cs" />
    <Compile Include="DocumentationRules\SA1639UnitTests.cs" />
    <Compile Include="DocumentationRules\SA1640UnitTests.cs" />
    <Compile Include="DocumentationRules\SA1642UnitTests.cs" />
    <Compile Include="DocumentationRules\SA1643UnitTests.cs" />
    <Compile Include="DocumentationRules\SA1651UnitTests.cs" />
    <Compile Include="ExportCodeFixProviderAttributeNameTest.cs" />
    <Compile Include="Helpers\CodeFixVerifier.Helper.cs" />
    <Compile Include="Helpers\DiagnosticResult.cs" />
    <Compile Include="Helpers\DiagnosticVerifier.Helper.cs" />
    <Compile Include="LayoutRules\SA1500\SA1500UnitTests.Blocks.cs" />
    <Compile Include="LayoutRules\SA1500\SA1500UnitTests.Classes.cs" />
    <Compile Include="LayoutRules\SA1500\SA1500UnitTests.Constructors.cs" />
    <Compile Include="LayoutRules\SA1500\SA1500UnitTests.cs" />
    <Compile Include="LayoutRules\SA1500\SA1500UnitTests.Delegates.cs" />
    <Compile Include="LayoutRules\SA1500\SA1500UnitTests.Destructors.cs" />
    <Compile Include="LayoutRules\SA1500\SA1500UnitTests.DoWhiles.cs" />
    <Compile Include="LayoutRules\SA1500\SA1500UnitTests.Enums.cs" />
    <Compile Include="LayoutRules\SA1500\SA1500UnitTests.Events.cs" />
    <Compile Include="LayoutRules\SA1500\SA1500UnitTests.Ifs.cs" />
    <Compile Include="LayoutRules\SA1500\SA1500UnitTests.Indexers.cs" />
    <Compile Include="LayoutRules\SA1500\SA1500UnitTests.Interfaces.cs" />
    <Compile Include="LayoutRules\SA1500\SA1500UnitTests.LambdaExpressions.cs" />
    <Compile Include="LayoutRules\SA1500\SA1500UnitTests.Methods.cs" />
    <Compile Include="LayoutRules\SA1500\SA1500UnitTests.Namespaces.cs" />
    <Compile Include="LayoutRules\SA1500\SA1500UnitTests.ObjectInitializers.cs" />
    <Compile Include="LayoutRules\SA1500\SA1500UnitTests.Properties.cs" />
    <Compile Include="LayoutRules\SA1500\SA1500UnitTests.StatementBlocks.cs" />
    <Compile Include="LayoutRules\SA1500\SA1500UnitTests.Structs.cs" />
    <Compile Include="LayoutRules\SA1500\SA1500UnitTests.Switches.cs" />
    <Compile Include="LayoutRules\SA1500\SA1500UnitTests.TryCatchFinallys.cs" />
    <Compile Include="LayoutRules\SA1501UnitTests.cs" />
    <Compile Include="LayoutRules\SA1502\SA1502UnitTests.Constructors.cs" />
    <Compile Include="LayoutRules\SA1502\SA1502UnitTests.cs" />
    <Compile Include="LayoutRules\SA1502\SA1502UnitTests.Destructors.cs" />
    <Compile Include="LayoutRules\SA1502\SA1502UnitTests.Enums.cs" />
    <Compile Include="LayoutRules\SA1502\SA1502UnitTests.Events.cs" />
    <Compile Include="LayoutRules\SA1502\SA1502UnitTests.Indexers.cs" />
    <Compile Include="LayoutRules\SA1502\SA1502UnitTests.Interfaces.cs" />
    <Compile Include="LayoutRules\SA1502\SA1502UnitTests.Methods.cs" />
    <Compile Include="LayoutRules\SA1502\SA1502UnitTests.Namespaces.cs" />
    <Compile Include="LayoutRules\SA1502\SA1502UnitTests.Properties.cs" />
    <Compile Include="LayoutRules\SA1502\SA1502UnitTests.TypeDeclarations.cs" />
    <Compile Include="LayoutRules\SA1503UnitTests.cs" />
    <Compile Include="LayoutRules\SA1504UnitTests.cs" />
    <Compile Include="LayoutRules\SA1507UnitTests.cs" />
    <Compile Include="LayoutRules\SA1509UnitTests.cs" />
    <Compile Include="LayoutRules\SA1511UnitTests.cs" />
    <Compile Include="LayoutRules\SA1512UnitTests.cs" />
    <Compile Include="LayoutRules\SA1513UnitTests.cs" />
    <Compile Include="LayoutRules\SA1515UnitTests.cs" />
    <Compile Include="LayoutRules\SA1516UnitTests.cs" />
    <Compile Include="LayoutRules\SA1517UnitTests.cs" />
    <Compile Include="LayoutRules\SA1518UnitTests.cs" />
    <Compile Include="LayoutRules\SA1519UnitTests.cs" />
    <Compile Include="LayoutRules\SA1520UnitTests.cs" />
    <Compile Include="MaintainabilityRules\DebugMessagesUnitTestsBase.cs" />
    <Compile Include="MaintainabilityRules\FileMayOnlyContainTestBase.cs" />
    <Compile Include="MaintainabilityRules\SA1119UnitTests.cs" />
    <Compile Include="MaintainabilityRules\SA1400UnitTests.cs" />
    <Compile Include="MaintainabilityRules\SA1401UnitTests.cs" />
    <Compile Include="MaintainabilityRules\SA1402UnitTests.cs" />
    <Compile Include="MaintainabilityRules\SA1403UnitTests.cs" />
    <Compile Include="MaintainabilityRules\SA1404UnitTests.cs" />
    <Compile Include="MaintainabilityRules\SA1405UnitTests.cs" />
    <Compile Include="MaintainabilityRules\SA1406UnitTests.cs" />
    <Compile Include="MaintainabilityRules\SA1407UnitTests.cs" />
    <Compile Include="MaintainabilityRules\SA1408UnitTests.cs" />
    <Compile Include="MaintainabilityRules\SA1410UnitTests.cs" />
    <Compile Include="MaintainabilityRules\SA1411UnitTests.cs" />
    <Compile Include="NamingRules\SA1300UnitTests.cs" />
    <Compile Include="NamingRules\SA1301UnitTests.cs" />
    <Compile Include="NamingRules\SA1302UnitTests.cs" />
    <Compile Include="NamingRules\SA1303UnitTests.cs" />
    <Compile Include="NamingRules\SA1304UnitTests.cs" />
    <Compile Include="NamingRules\SA1306UnitTests.cs" />
    <Compile Include="NamingRules\SA1307UnitTests.cs" />
    <Compile Include="NamingRules\SA1308UnitTests.cs" />
    <Compile Include="NamingRules\SA1309UnitTests.cs" />
    <Compile Include="NamingRules\SA1310UnitTests.cs" />
    <Compile Include="NamingRules\SA1311UnitTests.cs" />
    <Compile Include="NamingRules\SX1309SUnitTests.cs" />
    <Compile Include="NamingRules\SX1309UnitTests.cs" />
    <Compile Include="OrderingRules\SA1201UnitTests.cs" />
    <Compile Include="OrderingRules\SA1205UnitTests.cs" />
<<<<<<< HEAD
    <Compile Include="OrderingRules\SA1208UnitTests.cs" />
=======
    <Compile Include="OrderingRules\SA1209UnitTests.cs" />
>>>>>>> 9688e8c4
    <Compile Include="OrderingRules\SA1212UnitTests.cs" />
    <Compile Include="OrderingRules\SA1213UnitTests.cs" />
    <Compile Include="OrderingRules\SA1216UnitTests.cs" />
    <Compile Include="OrderingRules\SA1217UnitTests.cs" />
    <Compile Include="Properties\AssemblyInfo.cs" />
    <Compile Include="ReadabilityRules\SA1100UnitTests.cs" />
    <Compile Include="ReadabilityRules\SA1101UnitTests.cs" />
    <Compile Include="ReadabilityRules\SA1102UnitTests.cs" />
    <Compile Include="ReadabilityRules\SA1106UnitTests.cs" />
    <Compile Include="ReadabilityRules\SA1108UnitTests.cs" />
    <Compile Include="ReadabilityRules\SA1110UnitTests.cs" />
    <Compile Include="ReadabilityRules\SA1111UnitTests.cs" />
    <Compile Include="ReadabilityRules\SA1112UnitTests.cs" />
    <Compile Include="ReadabilityRules\SA1113UnitTests.cs" />
    <Compile Include="ReadabilityRules\SA1114UnitTests.cs" />
    <Compile Include="ReadabilityRules\SA1118UnitTests.cs" />
    <Compile Include="ReadabilityRules\SA1121UnitTests.cs" />
    <Compile Include="ReadabilityRules\SA1122UnitTests.cs" />
    <Compile Include="ReadabilityRules\SA1123UnitTests.cs" />
    <Compile Include="ReadabilityRules\SA1124UnitTests.cs" />
    <Compile Include="ReadabilityRules\SA1125UnitTests.cs" />
    <Compile Include="SpacingRules\NumberSignSpacingTestBase.cs" />
    <Compile Include="SpacingRules\SA1000UnitTests.cs" />
    <Compile Include="SpacingRules\SA1001UnitTests.cs" />
    <Compile Include="SpacingRules\SA1002UnitTests.cs" />
    <Compile Include="SpacingRules\SA1005UnitTests.cs" />
    <Compile Include="SpacingRules\SA1006UnitTests.cs" />
    <Compile Include="SpacingRules\SA1007UnitTests.cs" />
    <Compile Include="SpacingRules\SA1021UnitTests.cs" />
    <Compile Include="SpacingRules\SA1022UnitTests.cs" />
    <Compile Include="SpacingRules\SA1027UnitTests.cs" />
    <Compile Include="SpacingRules\SA1028UnitTests.cs" />
    <Compile Include="Verifiers\CodeFixVerifier.cs" />
    <Compile Include="Verifiers\DiagnosticVerifier.cs" />
  </ItemGroup>
  <ItemGroup>
    <None Include="..\StyleCop.Analyzers.ruleset">
      <Link>StyleCop.Analyzers.ruleset</Link>
    </None>
    <None Include="packages.config" />
  </ItemGroup>
  <ItemGroup>
    <ProjectReference Include="..\StyleCop.Analyzers\StyleCop.Analyzers.csproj">
      <Project>{3B052737-06CE-4182-AE0F-08EB82DFA73E}</Project>
      <Name>StyleCop.Analyzers</Name>
    </ProjectReference>
  </ItemGroup>
  <ItemGroup>
    <Analyzer Include="..\..\packages\AsyncUsageAnalyzers.1.0.0-alpha001\tools\analyzers\AsyncUsageAnalyzers.dll" />
    <Analyzer Include="..\..\packages\Microsoft.CodeAnalysis.Analyzers.1.0.0-rc2\tools\analyzers\C#\Microsoft.CodeAnalysis.Analyzers.dll" />
    <Analyzer Include="..\..\packages\Microsoft.CodeAnalysis.Analyzers.1.0.0-rc2\tools\analyzers\C#\Microsoft.CodeAnalysis.CSharp.Analyzers.dll" />
    <Analyzer Include="..\..\packages\StyleCop.Analyzers.1.0.0-alpha007\tools\analyzers\C#\StyleCop.Analyzers.dll" />
  </ItemGroup>
  <Import Project="$(MSBuildToolsPath)\Microsoft.CSharp.targets" />
  <Target Name="EnsureNuGetPackageBuildImports" BeforeTargets="PrepareForBuild">
    <PropertyGroup>
      <ErrorText>This project references NuGet package(s) that are missing on this computer. Use NuGet Package Restore to download them.  For more information, see http://go.microsoft.com/fwlink/?LinkID=322105. The missing file is {0}.</ErrorText>
    </PropertyGroup>
    <Error Condition="!Exists('..\..\packages\xunit.core.2.0.0\build\portable-net45+win+wpa81+wp80+monotouch+monoandroid+Xamarin.iOS\xunit.core.props')" Text="$([System.String]::Format('$(ErrorText)', '..\..\packages\xunit.core.2.0.0\build\portable-net45+win+wpa81+wp80+monotouch+monoandroid+Xamarin.iOS\xunit.core.props'))" />
    <Error Condition="!Exists('..\..\packages\xunit.core.2.0.0\build\Xamarin.iOS\xunit.core.props')" Text="$([System.String]::Format('$(ErrorText)', '..\..\packages\xunit.core.2.0.0\build\Xamarin.iOS\xunit.core.props'))" />
    <Error Condition="!Exists('..\..\packages\xunit.runner.visualstudio.2.0.0\build\net20\xunit.runner.visualstudio.props')" Text="$([System.String]::Format('$(ErrorText)', '..\..\packages\xunit.runner.visualstudio.2.0.0\build\net20\xunit.runner.visualstudio.props'))" />
  </Target>
  <!-- To modify your build process, add your task inside one of the targets below and uncomment it. 
       Other similar extension points exist, see Microsoft.Common.targets.
  <Target Name="BeforeBuild">
  </Target>
  <Target Name="AfterBuild">
  </Target>
  -->
</Project><|MERGE_RESOLUTION|>--- conflicted
+++ resolved
@@ -234,11 +234,8 @@
     <Compile Include="NamingRules\SX1309UnitTests.cs" />
     <Compile Include="OrderingRules\SA1201UnitTests.cs" />
     <Compile Include="OrderingRules\SA1205UnitTests.cs" />
-<<<<<<< HEAD
     <Compile Include="OrderingRules\SA1208UnitTests.cs" />
-=======
     <Compile Include="OrderingRules\SA1209UnitTests.cs" />
->>>>>>> 9688e8c4
     <Compile Include="OrderingRules\SA1212UnitTests.cs" />
     <Compile Include="OrderingRules\SA1213UnitTests.cs" />
     <Compile Include="OrderingRules\SA1216UnitTests.cs" />
