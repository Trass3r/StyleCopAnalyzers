﻿// Copyright (c) Tunnel Vision Laboratories, LLC. All Rights Reserved.
// Licensed under the Apache License, Version 2.0. See LICENSE in the project root for license information.

namespace StyleCop.Analyzers.NamingRules
{
    using System.Collections.Immutable;
    using System.Composition;
    using System.Threading.Tasks;
    using Helpers;
    using Microsoft.CodeAnalysis;
    using Microsoft.CodeAnalysis.CodeActions;
    using Microsoft.CodeAnalysis.CodeFixes;

    /// <summary>
    /// Implements a code fix for diagnostics which are fixed by renaming a symbol to start with a lower case letter.
    /// </summary>
    /// <remarks>
    /// <para>To fix a violation of this rule, change the name of the field or variable so that it begins with a
    /// lower-case letter, or place the item within a <c>NativeMethods</c> class if appropriate.</para>
    /// </remarks>
    [ExportCodeFixProvider(LanguageNames.CSharp, Name = nameof(RenameToLowerCaseCodeFixProvider))]
    [Shared]
    internal class RenameToLowerCaseCodeFixProvider : CodeFixProvider
    {
        /// <inheritdoc/>
        public override ImmutableArray<string> FixableDiagnosticIds { get; } =
            ImmutableArray.Create(
                SA1306FieldNamesMustBeginWithLowerCaseLetter.DiagnosticId,
                SA1312VariableNamesMustBeginWithLowerCaseLetter.DiagnosticId,
                SA1313ParameterNamesMustBeginWithLowerCaseLetter.DiagnosticId);

        /// <inheritdoc/>
        public override FixAllProvider GetFixAllProvider()
        {
            return CustomFixAllProviders.BatchFixer;
        }

        /// <inheritdoc/>
        public override async Task RegisterCodeFixesAsync(CodeFixContext context)
        {
            var document = context.Document;
            var root = await document.GetSyntaxRootAsync(context.CancellationToken).ConfigureAwait(false);

            foreach (var diagnostic in context.Diagnostics)
            {
                var token = root.FindToken(diagnostic.Location.SourceSpan.Start);
                if (!string.IsNullOrEmpty(token.ValueText))
                {
<<<<<<< HEAD
                    var newName = char.ToLower(token.ValueText[0]) + token.ValueText.Substring(1);
                    context.RegisterCodeFix(
                        CodeAction.Create(
                            string.Format(NamingResources.RenameToCodeFix, newName),
                            cancellationToken => RenameHelper.RenameSymbolAsync(document, root, token, newName, cancellationToken),
                            nameof(RenameToLowerCaseCodeFixProvider)),
                        diagnostic);
=======
                    var newName = token.ValueText.TrimStart('_');

                    // only offer a codefix if the name does not consist of only underscores.
                    if (!string.IsNullOrEmpty(newName))
                    {
                        newName = char.ToLower(newName[0]) + newName.Substring(1);
                        context.RegisterCodeFix(CodeAction.Create(string.Format(NamingResources.RenameToCodeFix, newName), cancellationToken => RenameHelper.RenameSymbolAsync(document, root, token, newName, cancellationToken), equivalenceKey: nameof(RenameToLowerCaseCodeFixProvider)), diagnostic);
                    }
>>>>>>> 8955bcbb
                }
            }
        }
    }
}<|MERGE_RESOLUTION|>--- conflicted
+++ resolved
@@ -46,24 +46,19 @@
                 var token = root.FindToken(diagnostic.Location.SourceSpan.Start);
                 if (!string.IsNullOrEmpty(token.ValueText))
                 {
-<<<<<<< HEAD
-                    var newName = char.ToLower(token.ValueText[0]) + token.ValueText.Substring(1);
-                    context.RegisterCodeFix(
-                        CodeAction.Create(
-                            string.Format(NamingResources.RenameToCodeFix, newName),
-                            cancellationToken => RenameHelper.RenameSymbolAsync(document, root, token, newName, cancellationToken),
-                            nameof(RenameToLowerCaseCodeFixProvider)),
-                        diagnostic);
-=======
                     var newName = token.ValueText.TrimStart('_');
 
                     // only offer a codefix if the name does not consist of only underscores.
                     if (!string.IsNullOrEmpty(newName))
                     {
                         newName = char.ToLower(newName[0]) + newName.Substring(1);
-                        context.RegisterCodeFix(CodeAction.Create(string.Format(NamingResources.RenameToCodeFix, newName), cancellationToken => RenameHelper.RenameSymbolAsync(document, root, token, newName, cancellationToken), equivalenceKey: nameof(RenameToLowerCaseCodeFixProvider)), diagnostic);
+                        context.RegisterCodeFix(
+                            CodeAction.Create(
+                                string.Format(NamingResources.RenameToCodeFix, newName),
+                                cancellationToken => RenameHelper.RenameSymbolAsync(document, root, token, newName, cancellationToken),
+                                nameof(RenameToLowerCaseCodeFixProvider)),
+                            diagnostic);
                     }
->>>>>>> 8955bcbb
                 }
             }
         }
