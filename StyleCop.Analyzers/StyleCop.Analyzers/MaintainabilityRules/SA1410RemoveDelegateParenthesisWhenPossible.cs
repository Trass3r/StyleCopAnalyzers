﻿namespace StyleCop.Analyzers.MaintainabilityRules
{
    using System.Collections.Immutable;
    using Microsoft.CodeAnalysis;
    using Microsoft.CodeAnalysis.CSharp;
    using Microsoft.CodeAnalysis.CSharp.Syntax;
    using Microsoft.CodeAnalysis.Diagnostics;

    /// <summary>
    /// A call to a C# anonymous method does not contain any method parameters, yet the statement still includes
    /// parenthesis.
    /// </summary>
    /// <remarks>
    /// <para>When an anonymous method does not contain any method parameters, the parenthesis around the parameters are
    /// optional.</para>
    ///
    /// <para>A violation of this rule occurs when the parenthesis are present on an anonymous method call which takes
    /// no method parameters. For example:</para>
    ///
    /// <code language="csharp">
    /// this.Method(delegate() { return 2; });
    /// </code>
    ///
    /// <para>The parenthesis are unnecessary and should be removed:</para>
    ///
    /// <code language="csharp">
    /// this.Method(delegate { return 2; });
    /// </code>
    /// </remarks>
    [DiagnosticAnalyzer(LanguageNames.CSharp)]
    public class SA1410RemoveDelegateParenthesisWhenPossible : DiagnosticAnalyzer
    {
        public const string DiagnosticId = "SA1410";
        internal const string Title = "Remove delegate parenthesis when possible";
        internal const string MessageFormat = "Remove delegate parenthesis when possible";
        internal const string Category = "StyleCop.CSharp.MaintainabilityRules";
        internal const string Description = "A call to a C# anonymous method does not contain any method parameters, yet the statement still includes parenthesis.";
        internal const string HelpLink = "http://www.stylecop.com/docs/SA1410.html";

        public static readonly DiagnosticDescriptor Descriptor =
<<<<<<< HEAD
            new DiagnosticDescriptor(DiagnosticId, Title, MessageFormat, Category, DiagnosticSeverity.Warning, AnalyzerConstants.DisabledNoTests, Description, HelpLink, WellKnownDiagnosticTags.Unnecessary);
=======
            new DiagnosticDescriptor(DiagnosticId, Title, MessageFormat, Category, DiagnosticSeverity.Warning, true, Description, HelpLink, new[] { WellKnownDiagnosticTags.Unnecessary });
>>>>>>> 52c5ee15

        private static readonly ImmutableArray<DiagnosticDescriptor> _supportedDiagnostics =
            ImmutableArray.Create(Descriptor);

        /// <inheritdoc/>
        public override ImmutableArray<DiagnosticDescriptor> SupportedDiagnostics
        {
            get
            {
                return _supportedDiagnostics;
            }
        }

        /// <inheritdoc/>
        public override void Initialize(AnalysisContext context)
        {
            context.RegisterSyntaxNodeAction(HandleAnonymousMethodExpressionSyntax, SyntaxKind.AnonymousMethodExpression);
        }

        private void HandleAnonymousMethodExpressionSyntax(SyntaxNodeAnalysisContext context)
        {
            AnonymousMethodExpressionSyntax syntax = context.Node as AnonymousMethodExpressionSyntax;
            if (syntax == null)
                return;

            // ignore if no parameter list exists
            if (syntax.ParameterList == null)
                return;

            // ignore if parameter list is not empty
            if (syntax.ParameterList.Parameters.Count > 0)
                return;

            // Remove delegate parenthesis when possible
            context.ReportDiagnostic(Diagnostic.Create(Descriptor, syntax.ParameterList.GetLocation()));
        }
    }
}<|MERGE_RESOLUTION|>--- conflicted
+++ resolved
@@ -38,11 +38,7 @@
         internal const string HelpLink = "http://www.stylecop.com/docs/SA1410.html";
 
         public static readonly DiagnosticDescriptor Descriptor =
-<<<<<<< HEAD
-            new DiagnosticDescriptor(DiagnosticId, Title, MessageFormat, Category, DiagnosticSeverity.Warning, AnalyzerConstants.DisabledNoTests, Description, HelpLink, WellKnownDiagnosticTags.Unnecessary);
-=======
-            new DiagnosticDescriptor(DiagnosticId, Title, MessageFormat, Category, DiagnosticSeverity.Warning, true, Description, HelpLink, new[] { WellKnownDiagnosticTags.Unnecessary });
->>>>>>> 52c5ee15
+            new DiagnosticDescriptor(DiagnosticId, Title, MessageFormat, Category, DiagnosticSeverity.Warning, true, Description, HelpLink, WellKnownDiagnosticTags.Unnecessary);
 
         private static readonly ImmutableArray<DiagnosticDescriptor> _supportedDiagnostics =
             ImmutableArray.Create(Descriptor);
