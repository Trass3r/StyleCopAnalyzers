﻿// Copyright (c) Tunnel Vision Laboratories, LLC. All Rights Reserved.
// Licensed under the Apache License, Version 2.0. See LICENSE in the project root for license information.

namespace StyleCop.Analyzers.DocumentationRules
{
    using System;
    using System.Collections.Immutable;
    using System.IO;
    using System.Linq;
<<<<<<< HEAD
=======
    using System.Threading;
    using Helpers;
>>>>>>> 7f229f58
    using Microsoft.CodeAnalysis;
    using Microsoft.CodeAnalysis.CSharp;
    using Microsoft.CodeAnalysis.CSharp.Syntax;
    using Microsoft.CodeAnalysis.Diagnostics;
    using StyleCop.Analyzers.Settings.ObjectModel;

    /// <summary>
    /// The name of a C# code file does not match the first type declared in the file. For generics
    /// that are defined as Class1&lt;T&gt; the name of the file needs to be Class1{T}.cs or Class1`1
    /// depending on the fileNamingConvention setting.
    /// </summary>
    [DiagnosticAnalyzer(LanguageNames.CSharp)]
    internal class SA1649FileNameMustMatchTypeName : DiagnosticAnalyzer
    {
        /// <summary>
        /// The ID for diagnostics produced by the <see cref="SA1649FileNameMustMatchTypeName"/>
        /// analyzer.
        /// </summary>
        public const string DiagnosticId = "SA1649";

        /// <summary>
        /// The key used for passing the expected file name to the code fix provider.
        /// </summary>
        internal const string ExpectedFileNameKey = "ExpectedFileName";

        private static readonly LocalizableString Title = new LocalizableResourceString(nameof(DocumentationResources.SA1649Title), DocumentationResources.ResourceManager, typeof(DocumentationResources));
        private static readonly LocalizableString MessageFormat = new LocalizableResourceString(nameof(DocumentationResources.SA1649MessageFormat), DocumentationResources.ResourceManager, typeof(DocumentationResources));
        private static readonly LocalizableString Description = new LocalizableResourceString(nameof(DocumentationResources.SA1649Description), DocumentationResources.ResourceManager, typeof(DocumentationResources));
        private static readonly string HelpLink = "https://github.com/DotNetAnalyzers/StyleCopAnalyzers/blob/master/documentation/SA1649.md";

        private static readonly DiagnosticDescriptor Descriptor =
            new DiagnosticDescriptor(DiagnosticId, Title, MessageFormat, AnalyzerCategory.DocumentationRules, DiagnosticSeverity.Warning, AnalyzerConstants.EnabledByDefault, Description, HelpLink);

        private static readonly Action<CompilationStartAnalysisContext> CompilationStartAction = HandleCompilationStart;
        private static readonly Action<SyntaxTreeAnalysisContext, StyleCopSettings> SyntaxTreeAction = Analyzer.HandleSyntaxTree;

        /// <inheritdoc/>
        public override ImmutableArray<DiagnosticDescriptor> SupportedDiagnostics { get; } =
            ImmutableArray.Create(Descriptor);

        /// <inheritdoc/>
        public override void Initialize(AnalysisContext context)
        {
            context.RegisterCompilationStartAction(CompilationStartAction);
        }

        private static void HandleCompilationStart(CompilationStartAnalysisContext context)
        {
            context.RegisterSyntaxTreeActionHonorExclusions(SyntaxTreeAction);
        }

        private static class Analyzer
        {
            public static void HandleSyntaxTree(SyntaxTreeAnalysisContext context, StyleCopSettings settings)
            {
                var syntaxRoot = context.Tree.GetRoot(context.CancellationToken);

                var firstTypeDeclaration = GetFirstTypeDeclaration(syntaxRoot);
                if (firstTypeDeclaration == null)
                {
                    return;
                }

                if (firstTypeDeclaration.Modifiers.Any(SyntaxKind.PartialKeyword))
                {
                    return;
                }

<<<<<<< HEAD
                string suffix;
                var fileName = GetFileNameAndSuffix(context.Tree.FilePath, out suffix);
                string expectedFileName;
                switch (settings.DocumentationRules.FileNamingConvention)
                {
                case FileNamingConvention.Metadata:
                    expectedFileName = GetMetadataFileName(firstTypeDeclaration);
                    break;

                default:
                    expectedFileName = GetStyleCopFileName(firstTypeDeclaration);
                    break;
                }

                if (string.Compare(fileName, expectedFileName, StringComparison.OrdinalIgnoreCase) != 0)
                {
                    if (settings.DocumentationRules.FileNamingConvention == FileNamingConvention.StyleCop
                        && string.Compare(fileName, GetSimpleFileName(firstTypeDeclaration), StringComparison.OrdinalIgnoreCase) == 0)
=======
                var fileName = Path.GetFileName(context.Tree.FilePath);
                var expectedFileName = NamedTypeHelpers.GetConventionalFileName(firstTypeDeclaration, this.fileNamingConvention);

                if (string.Compare(fileName, expectedFileName, StringComparison.OrdinalIgnoreCase) != 0)
                {
                    if (this.fileNamingConvention == FileNamingConvention.StyleCop
                        && string.Compare(fileName, NamedTypeHelpers.GetSimpleFileName(firstTypeDeclaration), StringComparison.OrdinalIgnoreCase) == 0)
>>>>>>> 7f229f58
                    {
                        return;
                    }

                    var properties = ImmutableDictionary.Create<string, string>()
                        .Add(ExpectedFileNameKey, expectedFileName + suffix);

                    context.ReportDiagnostic(Diagnostic.Create(Descriptor, firstTypeDeclaration.Identifier.GetLocation(), properties));
                }
            }

            private static string GetFileNameAndSuffix(string path, out string suffix)
            {
                string fileName = Path.GetFileName(path);
                int firstDot = fileName.IndexOf('.');
                if (firstDot >= 0)
                {
                    suffix = fileName.Substring(firstDot);
                    fileName = fileName.Substring(0, firstDot);
                }
                else
                {
                    suffix = string.Empty;
                }

                return fileName;
            }

            private static TypeDeclarationSyntax GetFirstTypeDeclaration(SyntaxNode root)
            {
                return root.DescendantNodes(descendIntoChildren: node => node.IsKind(SyntaxKind.CompilationUnit) || node.IsKind(SyntaxKind.NamespaceDeclaration))
                    .OfType<TypeDeclarationSyntax>()
                    .FirstOrDefault();
            }
<<<<<<< HEAD

            private static string GetStyleCopFileName(TypeDeclarationSyntax firstTypeDeclaration)
            {
                if (firstTypeDeclaration.TypeParameterList == null)
                {
                    return $"{firstTypeDeclaration.Identifier.ValueText}";
                }

                var typeParameterList = string.Join(",", firstTypeDeclaration.TypeParameterList.Parameters.Select(p => p.Identifier.ValueText));
                return $"{firstTypeDeclaration.Identifier.ValueText}{{{typeParameterList}}}";
            }

            private static string GetSimpleFileName(TypeDeclarationSyntax firstTypeDeclaration)
            {
                return $"{firstTypeDeclaration.Identifier.ValueText}";
            }

            private static string GetMetadataFileName(TypeDeclarationSyntax firstTypeDeclaration)
            {
                if (firstTypeDeclaration.TypeParameterList == null)
                {
                    return $"{firstTypeDeclaration.Identifier.ValueText}";
                }

                return $"{firstTypeDeclaration.Identifier.ValueText}`{firstTypeDeclaration.Arity}";
            }
=======
>>>>>>> 7f229f58
        }
    }
}<|MERGE_RESOLUTION|>--- conflicted
+++ resolved
@@ -7,11 +7,7 @@
     using System.Collections.Immutable;
     using System.IO;
     using System.Linq;
-<<<<<<< HEAD
-=======
-    using System.Threading;
     using Helpers;
->>>>>>> 7f229f58
     using Microsoft.CodeAnalysis;
     using Microsoft.CodeAnalysis.CSharp;
     using Microsoft.CodeAnalysis.CSharp.Syntax;
@@ -80,34 +76,14 @@
                     return;
                 }
 
-<<<<<<< HEAD
                 string suffix;
-                var fileName = GetFileNameAndSuffix(context.Tree.FilePath, out suffix);
-                string expectedFileName;
-                switch (settings.DocumentationRules.FileNamingConvention)
-                {
-                case FileNamingConvention.Metadata:
-                    expectedFileName = GetMetadataFileName(firstTypeDeclaration);
-                    break;
-
-                default:
-                    expectedFileName = GetStyleCopFileName(firstTypeDeclaration);
-                    break;
-                }
+                var fileName = FileNameHelpers.GetFileNameAndSuffix(context.Tree.FilePath, out suffix);
+                var expectedFileName = FileNameHelpers.GetConventionalFileName(firstTypeDeclaration, settings.DocumentationRules.FileNamingConvention);
 
                 if (string.Compare(fileName, expectedFileName, StringComparison.OrdinalIgnoreCase) != 0)
                 {
                     if (settings.DocumentationRules.FileNamingConvention == FileNamingConvention.StyleCop
-                        && string.Compare(fileName, GetSimpleFileName(firstTypeDeclaration), StringComparison.OrdinalIgnoreCase) == 0)
-=======
-                var fileName = Path.GetFileName(context.Tree.FilePath);
-                var expectedFileName = NamedTypeHelpers.GetConventionalFileName(firstTypeDeclaration, this.fileNamingConvention);
-
-                if (string.Compare(fileName, expectedFileName, StringComparison.OrdinalIgnoreCase) != 0)
-                {
-                    if (this.fileNamingConvention == FileNamingConvention.StyleCop
-                        && string.Compare(fileName, NamedTypeHelpers.GetSimpleFileName(firstTypeDeclaration), StringComparison.OrdinalIgnoreCase) == 0)
->>>>>>> 7f229f58
+                        && string.Compare(fileName, FileNameHelpers.GetSimpleFileName(firstTypeDeclaration), StringComparison.OrdinalIgnoreCase) == 0)
                     {
                         return;
                     }
@@ -119,58 +95,12 @@
                 }
             }
 
-            private static string GetFileNameAndSuffix(string path, out string suffix)
-            {
-                string fileName = Path.GetFileName(path);
-                int firstDot = fileName.IndexOf('.');
-                if (firstDot >= 0)
-                {
-                    suffix = fileName.Substring(firstDot);
-                    fileName = fileName.Substring(0, firstDot);
-                }
-                else
-                {
-                    suffix = string.Empty;
-                }
-
-                return fileName;
-            }
-
             private static TypeDeclarationSyntax GetFirstTypeDeclaration(SyntaxNode root)
             {
                 return root.DescendantNodes(descendIntoChildren: node => node.IsKind(SyntaxKind.CompilationUnit) || node.IsKind(SyntaxKind.NamespaceDeclaration))
                     .OfType<TypeDeclarationSyntax>()
                     .FirstOrDefault();
             }
-<<<<<<< HEAD
-
-            private static string GetStyleCopFileName(TypeDeclarationSyntax firstTypeDeclaration)
-            {
-                if (firstTypeDeclaration.TypeParameterList == null)
-                {
-                    return $"{firstTypeDeclaration.Identifier.ValueText}";
-                }
-
-                var typeParameterList = string.Join(",", firstTypeDeclaration.TypeParameterList.Parameters.Select(p => p.Identifier.ValueText));
-                return $"{firstTypeDeclaration.Identifier.ValueText}{{{typeParameterList}}}";
-            }
-
-            private static string GetSimpleFileName(TypeDeclarationSyntax firstTypeDeclaration)
-            {
-                return $"{firstTypeDeclaration.Identifier.ValueText}";
-            }
-
-            private static string GetMetadataFileName(TypeDeclarationSyntax firstTypeDeclaration)
-            {
-                if (firstTypeDeclaration.TypeParameterList == null)
-                {
-                    return $"{firstTypeDeclaration.Identifier.ValueText}";
-                }
-
-                return $"{firstTypeDeclaration.Identifier.ValueText}`{firstTypeDeclaration.Arity}";
-            }
-=======
->>>>>>> 7f229f58
         }
     }
 }